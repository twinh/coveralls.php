--- conflicted
+++ resolved
@@ -36,15 +36,9 @@
     "ext-pcre": "*",
     "ext-SimpleXML": "*",
     "ext-spl": "*",
-<<<<<<< HEAD
     "cedx/lcov": "^8.0.0",
     "cedx/which": "^8.0.0",
     "guzzlehttp/guzzle": "^6.4.1",
-=======
-    "cedx/lcov": "^7.0.0",
-    "cedx/which": "^8.0.0",
-    "guzzlehttp/guzzle": "^6.5.0",
->>>>>>> 9276f70e
     "league/event": "^2.2.0",
     "symfony/yaml": "^4.4.0",
     "webmozart/path-util": "^2.3.0"
