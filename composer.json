{
  "description": "Send Clover and LCOV coverage reports to the Coveralls service.",
  "homepage": "https://dev.belin.io/coveralls.php",
  "license": "MIT",
  "name": "cedx/coveralls",
  "type": "library",
  "authors": [
    {"email": "cedric@belin.io", "homepage": "https://belin.io", "name": "Cédric Belin"}
  ],
  "autoload": {
    "psr-4": {"Coveralls\\": "lib/"}
  },
  "autoload-dev": {
    "psr-4": {"Coveralls\\": "test/"}
  },
  "bin": [
    "bin/coveralls"
  ],
  "config": {
    "optimize-autoloader": true
  },
  "keywords": [
    "client",
    "clover",
    "code",
    "coverage",
    "coveralls",
    "lcov"
  ],
  "require": {
    "php": ">=7.2.0",
    "ext-curl": "*",
    "ext-date": "*",
    "ext-json": "*",
    "ext-mbstring": "*",
    "ext-pcre": "*",
    "ext-SimpleXML": "*",
    "ext-spl": "*",
    "cedx/lcov": "^7.0.0",
    "cedx/which": "^8.0.0",
    "guzzlehttp/guzzle": "^6.5.0",
    "league/event": "^2.2.0",
    "symfony/yaml": "^4.4.0",
    "webmozart/path-util": "^2.3.0"
  },
  "require-dev": {
    "cedx/phpunit-expect": "^0.9.0",
    "consolidation/robo": "^2.0.0",
<<<<<<< HEAD
    "phpstan/phpstan": "^0.12.1"
=======
    "phpstan/phpstan": "^0.12.2"
>>>>>>> d9607039
  },
  "scripts": {
    "coverage": "robo coverage",
    "test": "robo test"
  },
  "support": {
    "docs": "https://dev.belin.io/coveralls.php/api",
    "issues": "https://github.com/cedx/coveralls.php/issues"
  }
}<|MERGE_RESOLUTION|>--- conflicted
+++ resolved
@@ -46,11 +46,7 @@
   "require-dev": {
     "cedx/phpunit-expect": "^0.9.0",
     "consolidation/robo": "^2.0.0",
-<<<<<<< HEAD
-    "phpstan/phpstan": "^0.12.1"
-=======
     "phpstan/phpstan": "^0.12.2"
->>>>>>> d9607039
   },
   "scripts": {
     "coverage": "robo coverage",
